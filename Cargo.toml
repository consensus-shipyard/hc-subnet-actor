[package]
name = "ipc-subnet-actor"
version = "0.1.0"
edition = "2021"

[dependencies]
fil_actors_runtime = { git = "https://github.com/consensus-shipyard/fvm-utils", features = ["fil-actor"] }
<<<<<<< HEAD
ipc_gateway = { git = "https://github.com/consensus-shipyard/ipc-gateway.git" }
primitives = { git = "https://github.com/consensus-shipyard/fvm-utils"}
fvm_shared = { version = "3.0.0-alpha.12", default-features = false }
=======
ipc_gateway = { git = "https://github.com/consensus-shipyard/ipc-gateway" }
primitives = { git = "https://github.com/consensus-shipyard/fvm-utils"}
fvm_shared = { version = "=3.0.0-alpha.5", default-features = false }
>>>>>>> 80953573
fvm_ipld_hamt = "0.5.1"
num-traits = "0.2.14"
num-derive = "0.3.3"
log = "0.4.14"
indexmap = { version = "1.8.0", features = ["serde-1"] }
cid = { version = "0.8.3", default-features = false, features = ["serde-codec"] }
integer-encoding = { version = "3.0.3", default-features = false }
lazy_static = "1.4.0"
serde_tuple = "0.5"
serde = { version = "1.0.136", features = ["derive"] }
anyhow = "1.0.56"
fvm_ipld_blockstore = "0.1.1"
fvm_ipld_encoding = "0.3.0"
thiserror = "1.0.37"
unsigned-varint = "0.7.1"
num = "0.4.0"

[dev-dependencies]
<<<<<<< HEAD
# Enable test-utils only in dev
fil_actors_runtime = { git = "https://github.com/consensus-shipyard/fvm-utils", features = ["fil-actor", "test_utils"] }
=======
fil_actors_runtime = { git = "https://github.com/consensus-shipyard/fvm-utils", features = ["fil-actor", "test_utils"] }
base64 = "0.13.1"
>>>>>>> 80953573

[build-dependencies]
wasm-builder = "3.0.1"
wasmtime = "0.35.2"<|MERGE_RESOLUTION|>--- conflicted
+++ resolved
@@ -5,15 +5,9 @@
 
 [dependencies]
 fil_actors_runtime = { git = "https://github.com/consensus-shipyard/fvm-utils", features = ["fil-actor"] }
-<<<<<<< HEAD
-ipc_gateway = { git = "https://github.com/consensus-shipyard/ipc-gateway.git" }
-primitives = { git = "https://github.com/consensus-shipyard/fvm-utils"}
-fvm_shared = { version = "3.0.0-alpha.12", default-features = false }
-=======
 ipc_gateway = { git = "https://github.com/consensus-shipyard/ipc-gateway" }
 primitives = { git = "https://github.com/consensus-shipyard/fvm-utils"}
 fvm_shared = { version = "=3.0.0-alpha.5", default-features = false }
->>>>>>> 80953573
 fvm_ipld_hamt = "0.5.1"
 num-traits = "0.2.14"
 num-derive = "0.3.3"
@@ -32,13 +26,9 @@
 num = "0.4.0"
 
 [dev-dependencies]
-<<<<<<< HEAD
 # Enable test-utils only in dev
 fil_actors_runtime = { git = "https://github.com/consensus-shipyard/fvm-utils", features = ["fil-actor", "test_utils"] }
-=======
-fil_actors_runtime = { git = "https://github.com/consensus-shipyard/fvm-utils", features = ["fil-actor", "test_utils"] }
 base64 = "0.13.1"
->>>>>>> 80953573
 
 [build-dependencies]
 wasm-builder = "3.0.1"
