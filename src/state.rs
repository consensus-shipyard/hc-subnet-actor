<<<<<<< HEAD
use crate::ext;
=======
>>>>>>> 456f5e32
use anyhow::anyhow;
use cid::Cid;
use fil_actors_runtime::cbor::deserialize;
use fil_actors_runtime::runtime::Runtime;
use fil_actors_runtime::{actor_error, ActorError};
use fvm_ipld_blockstore::Blockstore;
use fvm_ipld_encoding::{Cbor, RawBytes};
use fvm_ipld_hamt::BytesKey;
use fvm_shared::address::Address;
use fvm_shared::bigint::Zero;
use fvm_shared::clock::ChainEpoch;
use fvm_shared::econ::TokenAmount;
use ipc_gateway::{Checkpoint, SubnetID, DEFAULT_CHECKPOINT_PERIOD, MIN_COLLATERAL_AMOUNT};
use lazy_static::lazy_static;
use num::rational::Ratio;
use num::BigInt;
use primitives::{TCid, THamt};
use serde::{Deserialize, Serialize};

use crate::types::*;

lazy_static! {
    static ref VOTING_THRESHOLD: Ratio<BigInt> = Ratio::new(
        TokenAmount::from_atto(2).atto().clone(),
        TokenAmount::from_atto(3).atto().clone()
    );
}

/// The state object.
#[derive(Serialize, Deserialize, Clone, Debug)]
pub struct State {
    pub name: String,
    pub parent_id: SubnetID,
    pub ipc_gateway_addr: Address,
    pub consensus: ConsensusType,
    pub min_validator_stake: TokenAmount,
    pub total_stake: TokenAmount,
    pub stake: TCid<THamt<Cid, TokenAmount>>,
    pub status: Status,
    pub genesis: Vec<u8>,
    pub finality_threshold: ChainEpoch,
    pub check_period: ChainEpoch,
    pub checkpoints: TCid<THamt<Cid, Checkpoint>>,
    pub window_checks: TCid<THamt<Cid, Votes>>,
    pub validator_set: Vec<Validator>,
    pub min_validators: u64,
}

impl Cbor for State {}

/// We should probably have a derive macro to mark an object as a state object,
/// and have load and save methods automatically generated for them as part of a
/// StateObject trait (i.e. impl StateObject for State).
impl State {
    pub fn new<BS: Blockstore>(store: &BS, params: ConstructParams) -> anyhow::Result<State> {
        let min_stake = TokenAmount::from_atto(MIN_COLLATERAL_AMOUNT);

        let state = State {
            name: params.name,
            parent_id: params.parent,
            ipc_gateway_addr: Address::new_id(params.ipc_gateway_addr),
            consensus: params.consensus,
            total_stake: TokenAmount::zero(),
            min_validator_stake: if params.min_validator_stake < min_stake {
                min_stake
            } else {
                params.min_validator_stake
            },
            min_validators: params.min_validators,
            finality_threshold: params.finality_threshold,
            check_period: if params.check_period < DEFAULT_CHECKPOINT_PERIOD {
                DEFAULT_CHECKPOINT_PERIOD
            } else {
                params.check_period
            },
            genesis: params.genesis,
            status: Status::Instantiated,
            checkpoints: TCid::new_hamt(store)?,
            stake: TCid::new_hamt(store)?,
            window_checks: TCid::new_hamt(store)?,
            validator_set: Vec::new(),
        };

        Ok(state)
    }

    pub fn get_votes<BS: Blockstore>(
        &self,
        store: &BS,
        cid: &Cid,
    ) -> Result<Option<Votes>, ActorError> {
        let hamt = self
            .window_checks
            .load(store)
            .map_err(|_| actor_error!(illegal_state, "cannot load votes hamt"))?;
        let amount = hamt
            .get(&BytesKey::from(cid.to_bytes()))
            .map_err(|_| actor_error!(illegal_state, "cannot read votes"))?;
        Ok(amount.cloned())
    }

    pub fn remove_votes<BS: Blockstore>(&self, store: &BS, cid: &Cid) -> Result<(), ActorError> {
        let mut hamt = self
            .window_checks
            .load(store)
            .map_err(|_| actor_error!(illegal_state, "cannot load votes hamt"))?;
        hamt.delete(&BytesKey::from(cid.to_bytes()))
            .map_err(|_| actor_error!(illegal_state, "cannot remove votes from hamt"))?;
        Ok(())
    }

    pub fn set_votes<BS: Blockstore>(
        &mut self,
        store: &BS,
        cid: &Cid,
        votes: Votes,
    ) -> Result<(), ActorError> {
        self.window_checks
            .modify(store, |hamt| {
                hamt.set(BytesKey::from(cid.to_bytes()), votes)
                    .map_err(|_| actor_error!(illegal_state, "cannot set votes in hamt"))?;
                Ok(true)
            })
            .map_err(|_| actor_error!(illegal_state, "cannot modify window checks"))?;
        Ok(())
    }

    /// Get the stake of an address.
    pub fn get_stake<BS: Blockstore>(
        &self,
        store: &BS,
        addr: &Address,
    ) -> anyhow::Result<Option<TokenAmount>> {
        let hamt = self.stake.load(store)?;
        let amount = hamt.get(&BytesKey::from(addr.to_bytes()))?;
        Ok(amount.cloned())
    }

    /// Adds stake from a validator
    pub(crate) fn add_stake<BS: Blockstore>(
        &mut self,
        store: &BS,
        addr: &Address,
        net_addr: &str,
        amount: &TokenAmount,
    ) -> anyhow::Result<()> {
        // update miner stake
        self.stake.modify(store, |hamt| {
            // Note that when trying to get stake, if it is not found in the
            // hamt, that means it's the first time adding stake and we just
            // give default stake amount 0.
            let key = BytesKey::from(addr.to_bytes());
            let stake = hamt.get(&key)?.unwrap_or(&TokenAmount::zero()).clone();
            let updated_stake = stake + amount;

            hamt.set(key, updated_stake.clone())?;

            // update total collateral
            self.total_stake += amount;

            // check if the miner has collateral to become a validator
            if updated_stake >= self.min_validator_stake
                && (self.consensus != ConsensusType::Delegated || self.validator_set.is_empty())
            {
                self.validator_set.push(Validator {
                    addr: *addr,
                    net_addr: String::from(net_addr),
                });
            }

            Ok(true)
        })?;

        Ok(())
    }

    pub fn rm_stake<BS: Blockstore>(
        &mut self,
        store: &BS,
        addr: &Address,
        amount: &TokenAmount,
    ) -> anyhow::Result<()> {
        // update miner stake
        self.stake.modify(store, |hamt| {
            // Note that when trying to get stake, if it is not found in the
            // hamt, that means it's the first time adding stake and we just
            // give default stake amount 0.
            let key = BytesKey::from(addr.to_bytes());
            let mut stake = hamt.get(&key)?.unwrap_or(&TokenAmount::zero()).clone();
            stake = stake.div_floor(LEAVING_COEFF);

            if stake.lt(amount) {
                return Err(anyhow!(format!(
                    "address not enough stake to withdraw: {:?}",
                    addr
                )));
            }

            hamt.set(key, stake - amount)?;

            // update total collateral
            self.total_stake -= amount;

            // remove miner from list of validators
            // NOTE: We currently only support full recovery of collateral.
            // And additional check will be needed here if we consider part-recoveries.
            self.validator_set.retain(|x| x.addr != *addr);

            Ok(true)
        })?;

        Ok(())
    }

<<<<<<< HEAD
    pub fn has_majority_vote<BS: Blockstore>(
        &self,
        store: &BS,
        votes: &Votes,
    ) -> Result<bool, ActorError> {
        let mut sum = TokenAmount::zero();
        for v in &votes.validators {
            let stake = self
                .get_stake(store, v)
                .map_err(|_| actor_error!(illegal_state, "cannot load stake from hamt"))?;
            sum += stake.unwrap_or_else(TokenAmount::zero);
        }
        let ftotal = Ratio::from_integer(self.total_stake.atto().clone());
        Ok(Ratio::from_integer(sum.atto().clone()) / ftotal >= *VOTING_THRESHOLD)
    }

=======
    // /// Send new message from actor. It includes some custom code that is run
    // /// for test cases.
    // pub(crate) fn send(
    //     &mut self,
    //     to: &Address,
    //     method: MethodNum,
    //     params: RawBytes,
    //     value: TokenAmount,
    // ) -> anyhow::Result<RawBytes> {
    //     self.expected_msg.push(ExpectedSend {
    //         to: to.clone(),
    //         method,
    //         params,
    //         value,
    //     });
    //
    //     // Returning default RawBytes, we'll have to send expected instead to
    //     // make it work in tests.
    //     Ok(RawBytes::default())
    // }
    //
    // pub(crate) fn has_majority_vote(&self, votes: &Votes) -> anyhow::Result<bool> {
    //     let bt = make_map_with_root::<_, BigIntDe>(&self.stake, &Blockstore)?;
    //     let mut sum = TokenAmount::from(0);
    //     for v in &votes.validators {
    //         let stake = get_stake(&bt, v)
    //             .map_err(|e| anyhow!(format!("error getting stake from Hamt: {:?}", e)))?;
    //         sum += stake;
    //     }
    //     let ftotal = Ratio::from_integer(self.total_stake.clone());
    //     Ok(Ratio::from_integer(sum) / ftotal >= *VOTING_THRESHOLD)
    // }
    //
>>>>>>> 456f5e32
    pub fn mutate_state(&mut self) {
        match self.status {
            Status::Instantiated => {
                if self.total_stake >= TokenAmount::from_atto(MIN_COLLATERAL_AMOUNT) {
                    self.status = Status::Active
                }
            }
            Status::Active => {
                if self.total_stake < TokenAmount::from_atto(MIN_COLLATERAL_AMOUNT) {
                    self.status = Status::Inactive
                }
            }
            Status::Inactive => {
                if self.total_stake >= TokenAmount::from_atto(MIN_COLLATERAL_AMOUNT) {
                    self.status = Status::Active
                }
            }
            // if no total_stake and current_balance left (except if we are testing where the funds
            // are never leaving the actor)
            Status::Terminating => {
                if self.total_stake == TokenAmount::zero() {
                    self.status = Status::Killed
                }
            }
            _ => {}
        }
    }

    fn get_checkpoint<BS: Blockstore>(
        &self,
        store: &BS,
        epoch: &ChainEpoch,
    ) -> anyhow::Result<Option<Checkpoint>> {
        let hamt = self
            .checkpoints
            .load(store)
            .map_err(|e| anyhow!("failed to load checkpoints: {}", e))?;
        let checkpoint = hamt
            .get(&BytesKey::from(epoch.to_ne_bytes().to_vec()))
            .map_err(|e| anyhow!("failed to get checkpoint for id {}: {:?}", epoch, e))?
            .cloned();
        Ok(checkpoint)
    }

    /// Do not call this function in transaction
    pub fn verify_checkpoint<BS, RT>(&self, rt: &mut RT, ch: &Checkpoint) -> anyhow::Result<()>
    where
        BS: Blockstore,
        RT: Runtime<BS>,
    {
        // check that subnet is active
        if self.status != Status::Active {
            return Err(anyhow!(
                "submitting checkpoints is not allowed while subnet is not active"
            ));
        }

        // check that a checkpoint for the epoch doesn't exist already.
        if self.get_checkpoint(rt.store(), &ch.epoch())?.is_some() {
            return Err(anyhow!("cannot submit checkpoint for epoch"));
        };

        // check that the epoch is correct
        if ch.epoch() % self.check_period != 0 {
            return Err(anyhow!(
                "epoch in checkpoint doesn't correspond with a signing window"
            ));
        }

        // check the source is correct
        if *ch.source() != SubnetID::new(&self.parent_id, rt.message().receiver()) {
            return Err(anyhow!("submitting checkpoint with the wrong source"));
        }

        // check previous checkpoint
        if self.prev_checkpoint_cid(rt.store(), &ch.epoch())? != ch.prev_check().cid() {
            return Err(anyhow!(
                "previous checkpoint not consistent with previously committed"
            ));
        }

        // check signature
        let caller = rt.message().caller();
        let pkey = self.resolve_secp_bls(rt, &caller)?;

        rt.verify_signature(
            &RawBytes::deserialize(&ch.signature().clone().into())?,
            &pkey,
            &ch.cid().to_bytes(),
        )?;

        // verify that signer is a validator
        if !self.validator_set.iter().any(|x| x.addr == caller) {
            return Err(anyhow!("checkpoint not signed by a validator"));
        }

        Ok(())
    }

    // we need mutable reference to self due to the expected message for testing.
    fn resolve_secp_bls<BS, RT>(&self, rt: &RT, addr: &Address) -> anyhow::Result<Address>
    where
        BS: Blockstore,
        RT: Runtime<BS>,
    {
        let resolved = match rt.resolve_address(addr) {
            Some(id) => id,
            None => return Err(anyhow!("couldn't resolve actor address")),
        };
        let ret = rt.send(
            resolved,
            ext::account::PUBKEY_ADDRESS_METHOD,
            RawBytes::default(),
            TokenAmount::zero(),
        )?;

        // if testing return a testing address without
        // processing the response.
        // FIXME: We should include some "expectedReturn" thing
        // to dynamically select this.
        let pub_key: Address = deserialize(&ret, "address response")?;
        Ok(pub_key)
    }

    fn prev_checkpoint_cid<BS: Blockstore>(
        &self,
        store: &BS,
        epoch: &ChainEpoch,
    ) -> anyhow::Result<Cid> {
        let mut epoch = epoch - self.check_period;
        while epoch >= 0 {
            match self.get_checkpoint(store, &epoch)? {
                Some(ch) => return Ok(ch.cid()),
                None => {
                    epoch -= self.check_period;
                }
            }
        }
        Ok(Cid::default())
    }

    pub fn flush_checkpoint<BS: Blockstore>(
        &mut self,
        store: &BS,
        ch: &Checkpoint,
    ) -> anyhow::Result<()> {
        let epoch = ch.epoch();
        self.checkpoints.modify(store, |hamt| {
            hamt.set(BytesKey::from(epoch.to_ne_bytes().to_vec()), ch.clone())
                .map_err(|e| anyhow!("failed to set checkpoint: {:?}", e))?;
            Ok(true)
        })?;
        Ok(())
    }
}

impl Default for State {
    fn default() -> Self {
        Self {
            name: String::new(),
            parent_id: SubnetID::default(),
            ipc_gateway_addr: Address::new_id(0),
            consensus: ConsensusType::Delegated,
            min_validator_stake: TokenAmount::from_atto(MIN_COLLATERAL_AMOUNT),
            total_stake: TokenAmount::zero(),
            finality_threshold: 5,
            check_period: 10,
            genesis: Vec::new(),
            status: Status::Instantiated,
            checkpoints: TCid::default(),
            stake: TCid::default(),
            window_checks: TCid::default(),
            validator_set: Vec::new(),
            min_validators: 0,
        }
    }
}

// pub fn set_checkpoint<BS: fvm_ipld_blockstore::Blockstore>(
//     checkpoints: &mut Map<BS, Checkpoint>,
//     ch: Checkpoint,
// ) -> anyhow::Result<()> {
//     let epoch = ch.epoch();
//     checkpoints
//         .set(BytesKey::from(epoch.to_ne_bytes().to_vec()), ch)
//         .map_err(|e| anyhow!("failed to set checkpoint: {}", e))?;
//     Ok(())
// }
//
// pub fn get_votes<'m, BS: fvm_ipld_blockstore::Blockstore>(
//     check_votes: &'m Map<BS, Votes>,
//     cid: &Cid,
// ) -> anyhow::Result<Option<&'m Votes>> {
//     check_votes
//         .get(&cid.to_bytes())
//         .map_err(|e| anyhow!("failed to get checkpoint votes: {}", e))
// }
//
// pub fn set_votes<BS: fvm_ipld_blockstore::Blockstore>(
//     check_votes: &mut Map<BS, Votes>,
//     cid: &Cid,
//     votes: Votes,
// ) -> anyhow::Result<()> {
//     check_votes
//         .set(cid.to_bytes().into(), votes)
//         .map_err(|e| anyhow!("failed to set checkpoint votes: {}", e))?;
//     Ok(())
// }<|MERGE_RESOLUTION|>--- conflicted
+++ resolved
@@ -1,7 +1,4 @@
-<<<<<<< HEAD
 use crate::ext;
-=======
->>>>>>> 456f5e32
 use anyhow::anyhow;
 use cid::Cid;
 use fil_actors_runtime::cbor::deserialize;
@@ -216,7 +213,6 @@
         Ok(())
     }
 
-<<<<<<< HEAD
     pub fn has_majority_vote<BS: Blockstore>(
         &self,
         store: &BS,
@@ -233,41 +229,6 @@
         Ok(Ratio::from_integer(sum.atto().clone()) / ftotal >= *VOTING_THRESHOLD)
     }
 
-=======
-    // /// Send new message from actor. It includes some custom code that is run
-    // /// for test cases.
-    // pub(crate) fn send(
-    //     &mut self,
-    //     to: &Address,
-    //     method: MethodNum,
-    //     params: RawBytes,
-    //     value: TokenAmount,
-    // ) -> anyhow::Result<RawBytes> {
-    //     self.expected_msg.push(ExpectedSend {
-    //         to: to.clone(),
-    //         method,
-    //         params,
-    //         value,
-    //     });
-    //
-    //     // Returning default RawBytes, we'll have to send expected instead to
-    //     // make it work in tests.
-    //     Ok(RawBytes::default())
-    // }
-    //
-    // pub(crate) fn has_majority_vote(&self, votes: &Votes) -> anyhow::Result<bool> {
-    //     let bt = make_map_with_root::<_, BigIntDe>(&self.stake, &Blockstore)?;
-    //     let mut sum = TokenAmount::from(0);
-    //     for v in &votes.validators {
-    //         let stake = get_stake(&bt, v)
-    //             .map_err(|e| anyhow!(format!("error getting stake from Hamt: {:?}", e)))?;
-    //         sum += stake;
-    //     }
-    //     let ftotal = Ratio::from_integer(self.total_stake.clone());
-    //     Ok(Ratio::from_integer(sum) / ftotal >= *VOTING_THRESHOLD)
-    // }
-    //
->>>>>>> 456f5e32
     pub fn mutate_state(&mut self) {
         match self.status {
             Status::Instantiated => {
@@ -444,35 +405,4 @@
             min_validators: 0,
         }
     }
-}
-
-// pub fn set_checkpoint<BS: fvm_ipld_blockstore::Blockstore>(
-//     checkpoints: &mut Map<BS, Checkpoint>,
-//     ch: Checkpoint,
-// ) -> anyhow::Result<()> {
-//     let epoch = ch.epoch();
-//     checkpoints
-//         .set(BytesKey::from(epoch.to_ne_bytes().to_vec()), ch)
-//         .map_err(|e| anyhow!("failed to set checkpoint: {}", e))?;
-//     Ok(())
-// }
-//
-// pub fn get_votes<'m, BS: fvm_ipld_blockstore::Blockstore>(
-//     check_votes: &'m Map<BS, Votes>,
-//     cid: &Cid,
-// ) -> anyhow::Result<Option<&'m Votes>> {
-//     check_votes
-//         .get(&cid.to_bytes())
-//         .map_err(|e| anyhow!("failed to get checkpoint votes: {}", e))
-// }
-//
-// pub fn set_votes<BS: fvm_ipld_blockstore::Blockstore>(
-//     check_votes: &mut Map<BS, Votes>,
-//     cid: &Cid,
-//     votes: Votes,
-// ) -> anyhow::Result<()> {
-//     check_votes
-//         .set(cid.to_bytes().into(), votes)
-//         .map_err(|e| anyhow!("failed to set checkpoint votes: {}", e))?;
-//     Ok(())
-// }+}